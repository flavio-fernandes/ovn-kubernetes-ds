--- conflicted
+++ resolved
@@ -1,11 +1,7 @@
 sudo: required
 language: go
 go:
-<<<<<<< HEAD
-      - 1.10.4
-=======
       - 1.11.4
->>>>>>> df1f7687
 before_install:
     - export GOPATH=$HOME/go
     - export PATH=$HOME/usr/local/go/bin:$GOPATH/bin:$PATH
@@ -13,11 +9,7 @@
     - mv $TRAVIS_BUILD_DIR $GOPATH/src/github.com/ovn-org/ovn-kubernetes
     - cd $GOPATH/src/github.com/ovn-org/ovn-kubernetes
 install:
-<<<<<<< HEAD
-    - eval "$(gimme 1.10.4)"
-=======
     - eval "$(gimme 1.11.4)"
->>>>>>> df1f7687
 script:
     -   cd go-controller;
     -    make;
