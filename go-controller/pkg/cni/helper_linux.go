--- conflicted
+++ resolved
@@ -428,7 +428,6 @@
 		}
 	}
 
-<<<<<<< HEAD
 	// OCP HACK: block access to MCS/metadata; https://github.com/openshift/ovn-kubernetes/pull/19
 	err = setupIPTablesBlocks(netns, ifInfo)
 	if err != nil {
@@ -436,14 +435,6 @@
 	}
 	// END OCP HACK
 
-	err = netns.Do(func(hostNS ns.NetNS) error {
-		// deny IPv6 neighbor solicitations
-		dadSysctlIface := fmt.Sprintf("/proc/sys/net/ipv6/conf/%s/dad_transmits", contIface.Name)
-		if _, err := os.Stat(dadSysctlIface); !os.IsNotExist(err) {
-			err = setSysctl(dadSysctlIface, 0)
-			if err != nil {
-				klog.Warningf("Failed to disable IPv6 DAD: %q", err)
-=======
 	// Only configure IPv6 specific stuff and wait for addresses to become usable
 	// if there are any IPv6 addresses to assign. v4 doesn't have the concept
 	// of tentative addresses so it doesn't need any of this.
@@ -463,7 +454,6 @@
 				if err != nil {
 					klog.Warningf("Failed to disable IPv6 DAD: %q", err)
 				}
->>>>>>> 5c4213d3
 			}
 			// generate address based on EUI64
 			genSysctlIface := fmt.Sprintf("/proc/sys/net/ipv6/conf/%s/addr_gen_mode", contIface.Name)
