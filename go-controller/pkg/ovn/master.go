--- conflicted
+++ resolved
@@ -1186,13 +1186,9 @@
 			oc.mgmtPortFailed.Store(node.Name, true)
 			oc.gatewaysFailed.Store(node.Name, true)
 			oc.hybridOverlayFailed.Store(node.Name, config.HybridOverlay.Enabled)
-<<<<<<< HEAD
-			return fmt.Errorf("nodeAdd: error creating subnet for node %s: %w", node.Name, err)
-=======
 			err = fmt.Errorf("nodeAdd: error adding node %q: %w", node.Name, err)
 			oc.recordNodeErrorEvent(node, err)
 			return err
->>>>>>> 69241a16
 		}
 		oc.addNodeFailed.Delete(node.Name)
 	}
