package ovn

import (
	"bytes"
	"context"
	"encoding/json"
	"fmt"
	"net"
	"reflect"
	"strconv"
	"sync"
	"time"

	goovn "github.com/ebay/go-ovn"
	nettypes "github.com/k8snetworkplumbingwg/network-attachment-definition-client/pkg/apis/k8s.cni.cncf.io/v1"
	hocontroller "github.com/ovn-org/ovn-kubernetes/go-controller/hybrid-overlay/pkg/controller"
	"github.com/ovn-org/ovn-kubernetes/go-controller/pkg/config"
	egressipv1 "github.com/ovn-org/ovn-kubernetes/go-controller/pkg/crd/egressip/v1"
	"github.com/ovn-org/ovn-kubernetes/go-controller/pkg/factory"
	"github.com/ovn-org/ovn-kubernetes/go-controller/pkg/kube"
	addressset "github.com/ovn-org/ovn-kubernetes/go-controller/pkg/ovn/address_set"
	svccontroller "github.com/ovn-org/ovn-kubernetes/go-controller/pkg/ovn/controller/services"
	"github.com/ovn-org/ovn-kubernetes/go-controller/pkg/ovn/controller/unidling"
	"github.com/ovn-org/ovn-kubernetes/go-controller/pkg/ovn/ipallocator"
	"github.com/ovn-org/ovn-kubernetes/go-controller/pkg/ovn/subnetallocator"
	ovntypes "github.com/ovn-org/ovn-kubernetes/go-controller/pkg/types"
	"github.com/ovn-org/ovn-kubernetes/go-controller/pkg/util"

	egressfirewall "github.com/ovn-org/ovn-kubernetes/go-controller/pkg/crd/egressfirewall/v1"

	utilnet "k8s.io/utils/net"

	kapi "k8s.io/api/core/v1"
	kapisnetworking "k8s.io/api/networking/v1"
	metav1 "k8s.io/apimachinery/pkg/apis/meta/v1"
	"k8s.io/apimachinery/pkg/fields"
	"k8s.io/apimachinery/pkg/labels"
	"k8s.io/apimachinery/pkg/selection"
	"k8s.io/apimachinery/pkg/types"
	"k8s.io/apimachinery/pkg/util/sets"
	utilwait "k8s.io/apimachinery/pkg/util/wait"
	"k8s.io/client-go/informers"
	clientset "k8s.io/client-go/kubernetes"
	"k8s.io/client-go/kubernetes/scheme"
	"k8s.io/client-go/tools/cache"
	"k8s.io/client-go/tools/record"
	ref "k8s.io/client-go/tools/reference"
	"k8s.io/klog/v2"
)

const (
	clusterPortGroupName             string        = "clusterPortGroup"
	clusterRtrPortGroupName          string        = "clusterRtrPortGroup"
	egressFirewallDNSDefaultDuration time.Duration = 30 * time.Minute
)

// ACL logging severity levels
type ACLLoggingLevels struct {
	Allow string `json:"allow,omitempty"`
	Deny  string `json:"deny,omitempty"`
}

// namespaceInfo contains information related to a Namespace. Use oc.getNamespaceLocked()
// or oc.waitForNamespaceLocked() to get a locked namespaceInfo for a Namespace, and call
// nsInfo.Unlock() on it when you are done with it. (No code outside of the code that
// manages the oc.namespaces map is ever allowed to hold an unlocked namespaceInfo.)
type namespaceInfo struct {
	sync.Mutex

	// addressSet is an address set object that holds the IP addresses
	// of all pods in the namespace.
	addressSet addressset.AddressSet

	// map from NetworkPolicy name to networkPolicy. You must hold the
	// namespaceInfo's mutex to add/delete/lookup policies, but must hold the
	// networkPolicy's mutex (and not necessarily the namespaceInfo's) to work with
	// the policy itself.
	networkPolicies map[string]*networkPolicy

<<<<<<< HEAD
	// defines the namespaces egressFirewall
	egressFirewall *egressFirewall

	hybridOverlayExternalGW net.IP
	hybridOverlayVTEP       net.IP

=======
>>>>>>> 82ec2703
	// routingExternalGWs is a slice of net.IP containing the values parsed from
	// annotation k8s.ovn.org/routing-external-gws
	routingExternalGWs gatewayInfo
	// podExternalRoutes is a cache keeping the LR routes added to the GRs when
	// the k8s.ovn.org/routing-external-gws annotation is used. The first map key
	// is the podIP, the second the GW and the third the GR
	podExternalRoutes map[string]map[string]string

	// routingExternalPodGWs contains a map of all pods serving as exgws as well as their
	// exgw IPs
	routingExternalPodGWs map[string]gatewayInfo

	// The UUID of the namespace-wide port group that contains all the pods in the namespace.
	portGroupUUID string

	multicastEnabled bool

	// If not empty, then it has to be set to a logging a severity level, e.g. "notice", "alert", etc
	aclLogging ACLLoggingLevels

	// Per-namespace port group default deny UUIDs
	portGroupIngressDenyUUID string // Port group UUID for ingress deny rule
	portGroupIngressDenyName string // Port group Name for ingress deny rule
	portGroupEgressDenyUUID  string // Port group UUID for egress deny rule
	portGroupEgressDenyName  string // Port group Name for egress deny rule
}

// Controller structure is the object which holds the controls for starting
// and reacting upon the watched resources (e.g. pods, endpoints)
type Controller struct {
	client                clientset.Interface
	kube                  kube.Interface
	watchFactory          *factory.WatchFactory
	egressFirewallHandler *factory.Handler
	stopChan              <-chan struct{}

	// FIXME DUAL-STACK -  Make IP Allocators more dual-stack friendly
	masterSubnetAllocator     *subnetallocator.SubnetAllocator
	nodeLocalNatIPv4Allocator *ipallocator.Range
	nodeLocalNatIPv6Allocator *ipallocator.Range

	hoMaster *hocontroller.MasterController

	// All the uuid related to global load balancers
	clusterLBsUUIDs []string
	SCTPSupport     bool

	// For TCP, UDP, and SCTP type traffic, cache OVN load-balancers used for the
	// cluster's east-west traffic.
	loadbalancerClusterCache map[kapi.Protocol]string

	// A cache of all logical switches seen by the watcher and their subnets
	lsManager *logicalSwitchManager

	// A cache of all logical ports known to the controller
	logicalPortCache *portCache

	// Info about known namespaces. You must use oc.getNamespaceLocked() or
	// oc.waitForNamespaceLocked() to read this map, and oc.createNamespaceLocked()
	// or oc.deleteNamespaceLocked() to modify it. namespacesMutex is only held
	// from inside those functions.
	namespaces      map[string]*namespaceInfo
	namespacesMutex sync.Mutex

	// egressFirewalls is a map of namespaces and the egressFirewall attached to it
	egressFirewalls sync.Map

	// An address set factory that creates address sets
	addressSetFactory addressset.AddressSetFactory

	// Port group for all cluster logical switch ports
	clusterPortGroupUUID string

	// Port group for all node logical switch ports connected to the cluster
	// logical router
	clusterRtrPortGroupUUID string

	// For each logical port, the number of network policies that want
	// to add a ingress deny rule.
	lspIngressDenyCache map[string]int

	// For each logical port, the number of network policies that want
	// to add a egress deny rule.
	lspEgressDenyCache map[string]int

	// A mutex for lspIngressDenyCache and lspEgressDenyCache
	lspMutex *sync.Mutex

	// Supports multicast?
	multicastSupport bool

	// Controller used for programming OVN for egress IP
	eIPC egressIPController

	// Controller used to handle services
	svcController *svccontroller.Controller

	egressFirewallDNS *EgressDNS

	// Is ACL logging enabled while configuring meters?
	aclLoggingEnabled bool

	joinSwIPManager *joinSwitchIPManager

	// event recorder used to post events to k8s
	recorder record.EventRecorder

	// go-ovn northbound client interface
	ovnNBClient goovn.Client

	// go-ovn southbound client interface
	ovnSBClient goovn.Client

	// v4HostSubnetsUsed keeps track of number of v4 subnets currently assigned to nodes
	v4HostSubnetsUsed float64

	// v6HostSubnetsUsed keeps track of number of v6 subnets currently assigned to nodes
	v6HostSubnetsUsed float64

	// Map of pods that need to be retried, and the timestamp of when they last failed
	retryPods     map[types.UID]retryEntry
	retryPodsLock sync.Mutex
}

type retryEntry struct {
	pod       *kapi.Pod
	timeStamp time.Time
}

const (
	// TCP is the constant string for the string "TCP"
	TCP = "TCP"

	// UDP is the constant string for the string "UDP"
	UDP = "UDP"

	// SCTP is the constant string for the string "SCTP"
	SCTP = "SCTP"
)

func GetIPFullMask(ip string) string {
	const (
		// IPv4FullMask is the maximum prefix mask for an IPv4 address
		IPv4FullMask = "/32"
		// IPv6FullMask is the maxiumum prefix mask for an IPv6 address
		IPv6FullMask = "/128"
	)

	if utilnet.IsIPv6(net.ParseIP(ip)) {
		return IPv6FullMask
	}
	return IPv4FullMask
}

// NewOvnController creates a new OVN controller for creating logical network
// infrastructure and policy
func NewOvnController(ovnClient *util.OVNClientset, wf *factory.WatchFactory,
	stopChan <-chan struct{}, addressSetFactory addressset.AddressSetFactory, ovnNBClient goovn.Client, ovnSBClient goovn.Client, recorder record.EventRecorder) *Controller {
	if addressSetFactory == nil {
		addressSetFactory = addressset.NewOvnAddressSetFactory()
	}
	return &Controller{
		client: ovnClient.KubeClient,
		kube: &kube.Kube{
			KClient:              ovnClient.KubeClient,
			EIPClient:            ovnClient.EgressIPClient,
			EgressFirewallClient: ovnClient.EgressFirewallClient,
		},
		watchFactory:              wf,
		stopChan:                  stopChan,
		masterSubnetAllocator:     subnetallocator.NewSubnetAllocator(),
		nodeLocalNatIPv4Allocator: &ipallocator.Range{},
		nodeLocalNatIPv6Allocator: &ipallocator.Range{},
		lsManager:                 newLogicalSwitchManager(),
		logicalPortCache:          newPortCache(stopChan),
		namespaces:                make(map[string]*namespaceInfo),
		namespacesMutex:           sync.Mutex{},
		addressSetFactory:         addressSetFactory,
		lspIngressDenyCache:       make(map[string]int),
		lspEgressDenyCache:        make(map[string]int),
		lspMutex:                  &sync.Mutex{},
		eIPC: egressIPController{
			assignmentRetryMutex:  &sync.Mutex{},
			assignmentRetry:       make(map[string]bool),
			namespaceHandlerMutex: &sync.Mutex{},
			namespaceHandlerCache: make(map[string]factory.Handler),
			podHandlerMutex:       &sync.Mutex{},
			podHandlerCache:       make(map[string]factory.Handler),
			allocatorMutex:        &sync.Mutex{},
			allocator:             make(map[string]*egressNode),
		},
		loadbalancerClusterCache: make(map[kapi.Protocol]string),
		multicastSupport:         config.EnableMulticast,
		aclLoggingEnabled:        true,
		joinSwIPManager:          nil,
		retryPods:                make(map[types.UID]retryEntry),
		recorder:                 recorder,
		ovnNBClient:              ovnNBClient,
		ovnSBClient:              ovnSBClient,
		clusterLBsUUIDs:          make([]string, 0),
	}
}

// Run starts the actual watching.
func (oc *Controller) Run(wg *sync.WaitGroup, nodeName string) error {
	oc.syncPeriodic()
	klog.Infof("Starting all the Watchers...")
	start := time.Now()

	// WatchNamespaces() should be started first because it has no other
	// dependencies, and WatchNodes() depends on it
	oc.WatchNamespaces()

	// Services must be started before nodes for handling new node's service sync
	if err := oc.StartServiceController(wg, true); err != nil {
		return err
	}

	// WatchNodes must be started next because it creates the node switch
	// which most other watches depend on.
	// https://github.com/ovn-org/ovn-kubernetes/pull/859
	oc.WatchNodes()

	oc.WatchPods()

	// WatchNetworkPolicy depends on WatchPods and WatchNamespaces
	oc.WatchNetworkPolicy()

	if config.OVNKubernetesFeature.EnableEgressIP {
		oc.WatchEgressNodes()
		oc.WatchEgressIP()
	}

	if config.OVNKubernetesFeature.EnableEgressFirewall {
		var err error
		oc.egressFirewallDNS, err = NewEgressDNS(oc.addressSetFactory, oc.stopChan)
		if err != nil {
			return err
		}
		oc.egressFirewallDNS.Run(egressFirewallDNSDefaultDuration)
		oc.egressFirewallHandler = oc.WatchEgressFirewall()

	}

	klog.Infof("Completing all the Watchers took %v", time.Since(start))

	if config.Kubernetes.OVNEmptyLbEvents {
		klog.Infof("Starting unidling controller")
		unidlingController := unidling.NewController(
			oc.recorder,
			oc.watchFactory.ServiceInformer(),
		)
		wg.Add(1)
		go func() {
			defer wg.Done()
			unidlingController.Run(oc.stopChan)
		}()
	}

	if oc.hoMaster != nil {
		wg.Add(1)
		go func() {
			defer wg.Done()
			oc.hoMaster.Run(oc.stopChan)
		}()
	}

	// Final step to cleanup after resource handlers have synced
	err := oc.ovnTopologyCleanup()
	if err != nil {
		klog.Errorf("Failed to cleanup OVN topology to version %d: %v", ovntypes.OvnCurrentTopologyVersion, err)
		return err
	}

	// Master is fully running and resource handlers have synced, update Topology version in OVN
	stdout, stderr, err := util.RunOVNNbctl("set", "logical_router", ovntypes.OVNClusterRouter,
		fmt.Sprintf("external_ids:k8s-ovn-topo-version=%d", ovntypes.OvnCurrentTopologyVersion))
	if err != nil {
		klog.Errorf("Failed to set topology version in OVN, "+
			"stdout: %q, stderr: %q, error: %v", stdout, stderr, err)
		return err
	}

	// Update topology version on node
	node, err := oc.kube.GetNode(nodeName)
	if err != nil {
		return fmt.Errorf("unable to get node: %s", nodeName)
	}
	err = oc.kube.SetAnnotationsOnNode(node, map[string]interface{}{ovntypes.OvnK8sTopoAnno: strconv.Itoa(ovntypes.OvnCurrentTopologyVersion)})
	if err != nil {
		return fmt.Errorf("failed to set topology annotation for node %s", node.Name)
	}

	return nil
}

func (oc *Controller) ovnTopologyCleanup() error {
	ver, err := util.DetermineOVNTopoVersionFromOVN()
	if err != nil {
		return err
	}

	// Cleanup address sets in non dual stack formats in all versions known to possibly exist.
	if ver <= ovntypes.OvnPortBindingTopoVersion {
		err = addressset.NonDualStackAddressSetCleanup()
	}
	return err
}

// syncPeriodic adds a goroutine that periodically does some work
// right now there is only one ticker registered
// for syncNodesPeriodic which deletes chassis records from the sbdb
// every 5 minutes
func (oc *Controller) syncPeriodic() {
	go func() {
		nodeSyncTicker := time.NewTicker(5 * time.Minute)
		for {
			select {
			case <-nodeSyncTicker.C:
				oc.syncNodesPeriodic()
			case <-oc.stopChan:
				return
			}
		}
	}()
}

func (oc *Controller) recordPodEvent(addErr error, pod *kapi.Pod) {
	podRef, err := ref.GetReference(scheme.Scheme, pod)
	if err != nil {
		klog.Errorf("Couldn't get a reference to pod %s/%s to post an event: '%v'",
			pod.Namespace, pod.Name, err)
	} else {
		klog.V(5).Infof("Posting a %s event for Pod %s/%s", kapi.EventTypeWarning, pod.Namespace, pod.Name)
		oc.recorder.Eventf(podRef, kapi.EventTypeWarning, "ErrorAddingLogicalPort", addErr.Error())
	}
}

// iterateRetryPods checks if any outstanding pods have been waiting for 60 seconds of last known failure
// then tries to re-add them if so
func (oc *Controller) iterateRetryPods() {
	oc.retryPodsLock.Lock()
	defer oc.retryPodsLock.Unlock()
	now := time.Now()
	for uid, podEntry := range oc.retryPods {
		pod := podEntry.pod
		podTimer := podEntry.timeStamp.Add(time.Minute)
		if now.After(podTimer) {
			podDesc := fmt.Sprintf("[%s/%s/%s]", pod.UID, pod.Namespace, pod.Name)
			klog.Infof("%s retry pod setup", podDesc)

			if oc.ensurePod(nil, pod, true) {
				klog.Infof("%s pod setup successful", podDesc)
				delete(oc.retryPods, uid)
			} else {
				klog.Infof("%s setup retry failed; will try again later", podDesc)
				oc.retryPods[uid] = retryEntry{pod, time.Now()}
			}
		}
	}
}

// checkAndDeleteRetryPod deletes a specific entry from the map, if it existed, returns true
func (oc *Controller) checkAndDeleteRetryPod(uid types.UID) bool {
	oc.retryPodsLock.Lock()
	defer oc.retryPodsLock.Unlock()
	if _, ok := oc.retryPods[uid]; ok {
		delete(oc.retryPods, uid)
		return true
	}
	return false
}

// addRetryPod tracks a failed pod to retry later
func (oc *Controller) addRetryPod(pod *kapi.Pod) {
	oc.retryPodsLock.Lock()
	defer oc.retryPodsLock.Unlock()
	oc.retryPods[pod.UID] = retryEntry{pod, time.Now()}
}

func exGatewayAnnotationsChanged(oldPod, newPod *kapi.Pod) bool {
	return oldPod.Annotations[routingNamespaceAnnotation] != newPod.Annotations[routingNamespaceAnnotation] ||
		oldPod.Annotations[routingNetworkAnnotation] != newPod.Annotations[routingNetworkAnnotation] ||
		oldPod.Annotations[bfdAnnotation] != newPod.Annotations[bfdAnnotation]
}

func networkStatusAnnotationsChanged(oldPod, newPod *kapi.Pod) bool {
	return oldPod.Annotations[nettypes.NetworkStatusAnnot] != newPod.Annotations[nettypes.NetworkStatusAnnot]
}

// ensurePod tries to set up a pod. It returns success or failure; failure
// indicates the pod should be retried later.
func (oc *Controller) ensurePod(oldPod, pod *kapi.Pod, addPort bool) bool {
	// Try unscheduled pods later
	if !util.PodScheduled(pod) {
		return false
	}

	if oldPod != nil && (exGatewayAnnotationsChanged(oldPod, pod) || networkStatusAnnotationsChanged(oldPod, pod)) {
		// No matter if a pod is ovn networked, or host networked, we still need to check for exgw
		// annotations. If the pod is ovn networked and is in update reschedule, addLogicalPort will take
		// care of updating the exgw updates
		oc.deletePodExternalGW(oldPod)
	}

	if util.PodWantsNetwork(pod) && addPort {
		if err := oc.addLogicalPort(pod); err != nil {
			klog.Errorf(err.Error())
			oc.recordPodEvent(err, pod)
			return false
		}
	} else {
		if err := oc.addPodExternalGW(pod); err != nil {
			klog.Errorf(err.Error())
			oc.recordPodEvent(err, pod)
			return false
		}
	}

	return true
}

// WatchPods starts the watching of Pod resource and calls back the appropriate handler logic
func (oc *Controller) WatchPods() {
	go func() {
		// track the retryPods map and every 30 seconds check if any pods need to be retried
		utilwait.Until(oc.iterateRetryPods, 30*time.Second, oc.stopChan)
	}()

	start := time.Now()
	oc.watchFactory.AddPodHandler(cache.ResourceEventHandlerFuncs{
		AddFunc: func(obj interface{}) {
			pod := obj.(*kapi.Pod)
			if !oc.ensurePod(nil, pod, true) {
				oc.addRetryPod(pod)
			}
		},
		UpdateFunc: func(old, newer interface{}) {
			oldPod := old.(*kapi.Pod)
			pod := newer.(*kapi.Pod)
			if !oc.ensurePod(oldPod, pod, oc.checkAndDeleteRetryPod(pod.UID)) {
				// add back the failed pod
				oc.addRetryPod(pod)
				return
			}
		},
		DeleteFunc: func(obj interface{}) {
			pod := obj.(*kapi.Pod)
			oc.checkAndDeleteRetryPod(pod.UID)
			if !util.PodWantsNetwork(pod) {
				oc.deletePodExternalGW(pod)
				return
			}
			// deleteLogicalPort will take care of removing exgw for ovn networked pods
			oc.deleteLogicalPort(pod)
		},
	}, oc.syncPods)
	klog.Infof("Bootstrapping existing pods and cleaning stale pods took %v", time.Since(start))
}

// WatchNetworkPolicy starts the watching of network policy resource and calls
// back the appropriate handler logic
func (oc *Controller) WatchNetworkPolicy() {
	start := time.Now()
	oc.watchFactory.AddPolicyHandler(cache.ResourceEventHandlerFuncs{
		AddFunc: func(obj interface{}) {
			policy := obj.(*kapisnetworking.NetworkPolicy)
			oc.addNetworkPolicy(policy)
		},
		UpdateFunc: func(old, newer interface{}) {
			oldPolicy := old.(*kapisnetworking.NetworkPolicy)
			newPolicy := newer.(*kapisnetworking.NetworkPolicy)
			if !reflect.DeepEqual(oldPolicy, newPolicy) {
				oc.deleteNetworkPolicy(oldPolicy)
				oc.addNetworkPolicy(newPolicy)
			}
		},
		DeleteFunc: func(obj interface{}) {
			policy := obj.(*kapisnetworking.NetworkPolicy)
			oc.deleteNetworkPolicy(policy)
		},
	}, oc.syncNetworkPolicies)
	klog.Infof("Bootstrapping existing policies and cleaning stale policies took %v", time.Since(start))
}

// WatchEgressFirewall starts the watching of egressfirewall resource and calls
// back the appropriate handler logic
func (oc *Controller) WatchEgressFirewall() *factory.Handler {
	return oc.watchFactory.AddEgressFirewallHandler(cache.ResourceEventHandlerFuncs{
		AddFunc: func(obj interface{}) {
			egressFirewall := obj.(*egressfirewall.EgressFirewall).DeepCopy()
			txn := util.NewNBTxn()
			addErrors := oc.addEgressFirewall(egressFirewall, txn)
			if addErrors != nil {
				klog.Error(addErrors)
				egressFirewall.Status.Status = egressFirewallAddError
			} else {
				_, stderr, err := txn.Commit()
				if err != nil {
					klog.Errorf("Failed to commit db changes for egressFirewall in namespace %s stderr: %q, err: %+v", egressFirewall.Namespace, stderr, err)
					egressFirewall.Status.Status = egressFirewallAddError
				} else {
					egressFirewall.Status.Status = egressFirewallAppliedCorrectly
				}
			}

			err := oc.updateEgressFirewallWithRetry(egressFirewall)
			if err != nil {
				klog.Error(err)
			}
		},
		UpdateFunc: func(old, newer interface{}) {
			newEgressFirewall := newer.(*egressfirewall.EgressFirewall).DeepCopy()
			oldEgressFirewall := old.(*egressfirewall.EgressFirewall)
			if !reflect.DeepEqual(oldEgressFirewall.Spec, newEgressFirewall.Spec) {
				txn := util.NewNBTxn()
				errList := oc.updateEgressFirewall(oldEgressFirewall, newEgressFirewall, txn)
				if errList != nil {
					newEgressFirewall.Status.Status = egressFirewallUpdateError
					klog.Error(errList)
				} else {
					_, stderr, err := txn.Commit()
					if err != nil {
						klog.Errorf("Failed to commit db changes for egressFirewall in namespace %s stderr: %q, err: %+v", newEgressFirewall.Namespace, stderr, err)
						newEgressFirewall.Status.Status = egressFirewallUpdateError

					} else {
						newEgressFirewall.Status.Status = egressFirewallAppliedCorrectly
					}
				}
				err := oc.updateEgressFirewallWithRetry(newEgressFirewall)
				if err != nil {
					klog.Error(err)
				}
			}
		},
		DeleteFunc: func(obj interface{}) {
			egressFirewall := obj.(*egressfirewall.EgressFirewall)
			txn := util.NewNBTxn()
			deleteErrors := oc.deleteEgressFirewall(egressFirewall, txn)
			if deleteErrors != nil {
				klog.Error(deleteErrors)
				return
			}
			stdout, stderr, err := txn.Commit()
			if err != nil {
				klog.Errorf("Failed to commit db changes for egressFirewall in namespace %s stdout: %q, stderr: %q, err: %+v", egressFirewall.Namespace, stdout, stderr, err)
			}
		},
	}, oc.syncEgressFirewall)
}

// WatchEgressNodes starts the watching of egress assignable nodes and calls
// back the appropriate handler logic.
func (oc *Controller) WatchEgressNodes() {
	nodeEgressLabel := util.GetNodeEgressLabel()
	oc.watchFactory.AddNodeHandler(cache.ResourceEventHandlerFuncs{
		AddFunc: func(obj interface{}) {
			node := obj.(*kapi.Node)
			if err := oc.addNodeForEgress(node); err != nil {
				klog.Error(err)
			}
			nodeLabels := node.GetLabels()
			_, hasEgressLabel := nodeLabels[nodeEgressLabel]
			if hasEgressLabel {
				oc.setNodeEgressAssignable(node.Name, true)
			}
			isReady := oc.isEgressNodeReady(node)
			if isReady {
				oc.setNodeEgressReady(node.Name, true)
			}
			isReachable := oc.isEgressNodeReachable(node)
			if isReachable {
				oc.setNodeEgressReachable(node.Name, true)
			}
			if hasEgressLabel && isReachable && isReady {
				if err := oc.addEgressNode(node); err != nil {
					klog.Error(err)
				}
			}
		},
		UpdateFunc: func(old, new interface{}) {
			oldNode := old.(*kapi.Node)
			newNode := new.(*kapi.Node)
			if err := oc.initEgressIPAllocator(newNode); err != nil {
				klog.Error(err)
			}
			oldLabels := oldNode.GetLabels()
			newLabels := newNode.GetLabels()
			_, oldHadEgressLabel := oldLabels[nodeEgressLabel]
			_, newHasEgressLabel := newLabels[nodeEgressLabel]
			if !oldHadEgressLabel && !newHasEgressLabel {
				return
			}
			if oldHadEgressLabel && !newHasEgressLabel {
				klog.Infof("Node: %s has been un-labelled, deleting it from egress assignment", newNode.Name)
				oc.setNodeEgressAssignable(oldNode.Name, false)
				if err := oc.deleteEgressNode(oldNode); err != nil {
					klog.Error(err)
				}
				return
			}
			isOldReady := oc.isEgressNodeReady(oldNode)
			isNewReady := oc.isEgressNodeReady(newNode)
			isNewReachable := oc.isEgressNodeReachable(newNode)
			oc.setNodeEgressReady(newNode.Name, isNewReady)
			oc.setNodeEgressReachable(newNode.Name, isNewReachable)
			if !oldHadEgressLabel && newHasEgressLabel {
				klog.Infof("Node: %s has been labelled, adding it for egress assignment", newNode.Name)
				oc.setNodeEgressAssignable(newNode.Name, true)
				if isNewReady && isNewReachable {
					if err := oc.addEgressNode(newNode); err != nil {
						klog.Error(err)
					}
				} else {
					klog.Warningf("Node: %s has been labelled, but node is not ready and reachable, cannot use it for egress assignment", newNode.Name)
				}
				return
			}
			if isOldReady == isNewReady {
				return
			}
			if !isNewReady {
				klog.Warningf("Node: %s is not ready, deleting it from egress assignment", newNode.Name)
				if err := oc.deleteEgressNode(newNode); err != nil {
					klog.Error(err)
				}
			} else if isNewReady && isNewReachable {
				klog.Infof("Node: %s is ready and reachable, adding it for egress assignment", newNode.Name)
				if err := oc.addEgressNode(newNode); err != nil {
					klog.Error(err)
				}
			}
		},
		DeleteFunc: func(obj interface{}) {
			node := obj.(*kapi.Node)
			if err := oc.deleteNodeForEgress(node); err != nil {
				klog.Error(err)
			}
			nodeLabels := node.GetLabels()
			if _, hasEgressLabel := nodeLabels[nodeEgressLabel]; hasEgressLabel {
				if err := oc.deleteEgressNode(node); err != nil {
					klog.Error(err)
				}
			}
		},
	}, oc.initClusterEgressPolicies)
}

// WatchEgressIP starts the watching of egressip resource and calls
// back the appropriate handler logic.
func (oc *Controller) WatchEgressIP() {
	oc.watchFactory.AddEgressIPHandler(cache.ResourceEventHandlerFuncs{
		AddFunc: func(obj interface{}) {
			eIP := obj.(*egressipv1.EgressIP).DeepCopy()
			oc.eIPC.assignmentRetryMutex.Lock()
			defer oc.eIPC.assignmentRetryMutex.Unlock()
			if err := oc.addEgressIP(eIP); err != nil {
				klog.Error(err)
			}
			if err := oc.updateEgressIPWithRetry(eIP); err != nil {
				klog.Error(err)
			}
		},
		UpdateFunc: func(old, new interface{}) {
			oldEIP := old.(*egressipv1.EgressIP)
			newEIP := new.(*egressipv1.EgressIP).DeepCopy()
			if !reflect.DeepEqual(oldEIP.Spec, newEIP.Spec) {
				if err := oc.deleteEgressIP(oldEIP); err != nil {
					klog.Error(err)
				}
				newEIP.Status = egressipv1.EgressIPStatus{
					Items: []egressipv1.EgressIPStatusItem{},
				}
				oc.eIPC.assignmentRetryMutex.Lock()
				defer oc.eIPC.assignmentRetryMutex.Unlock()
				if err := oc.addEgressIP(newEIP); err != nil {
					klog.Error(err)
				}
				if err := oc.updateEgressIPWithRetry(newEIP); err != nil {
					klog.Error(err)
				}
			}
		},
		DeleteFunc: func(obj interface{}) {
			eIP := obj.(*egressipv1.EgressIP)
			if err := oc.deleteEgressIP(eIP); err != nil {
				klog.Error(err)
			}
		},
	}, oc.syncEgressIPs)
}

// WatchNamespaces starts the watching of namespace resource and calls
// back the appropriate handler logic
func (oc *Controller) WatchNamespaces() {
	start := time.Now()
	oc.watchFactory.AddNamespaceHandler(cache.ResourceEventHandlerFuncs{
		AddFunc: func(obj interface{}) {
			ns := obj.(*kapi.Namespace)
			oc.AddNamespace(ns)
		},
		UpdateFunc: func(old, newer interface{}) {
			oldNs, newNs := old.(*kapi.Namespace), newer.(*kapi.Namespace)
			oc.updateNamespace(oldNs, newNs)
		},
		DeleteFunc: func(obj interface{}) {
			ns := obj.(*kapi.Namespace)
			oc.deleteNamespace(ns)
		},
	}, oc.syncNamespaces)
	klog.Infof("Bootstrapping existing namespaces and cleaning stale namespaces took %v", time.Since(start))
}

func (oc *Controller) syncNodeGateway(node *kapi.Node, hostSubnets []*net.IPNet) error {
	l3GatewayConfig, err := util.ParseNodeL3GatewayAnnotation(node)
	if err != nil {
		return err
	}

	if hostSubnets == nil {
		hostSubnets, _ = util.ParseNodeHostSubnetAnnotation(node)
	}
	if l3GatewayConfig.Mode == config.GatewayModeDisabled {
		if err := gatewayCleanup(node.Name); err != nil {
			return fmt.Errorf("error cleaning up gateway for node %s: %v", node.Name, err)
		}
		if err := oc.joinSwIPManager.releaseJoinLRPIPs(node.Name); err != nil {
			return err
		}
	} else if hostSubnets != nil {
		var hostAddrs sets.String
		if config.Gateway.Mode == config.GatewayModeShared {
			hostAddrs, err = util.ParseNodeHostAddresses(node)
			if err != nil {
				return fmt.Errorf("failed to get host addresses for node: %s: %v", node.Name, err)
			}
		}
		if err := oc.syncGatewayLogicalNetwork(node, l3GatewayConfig, hostSubnets, hostAddrs); err != nil {
			return fmt.Errorf("error creating gateway for node %s: %v", node.Name, err)
		}
	}
	return nil
}

// WatchNodes starts the watching of node resource and calls
// back the appropriate handler logic
func (oc *Controller) WatchNodes() {
	var gatewaysFailed sync.Map
	var mgmtPortFailed sync.Map
	var addNodeFailed sync.Map

	start := time.Now()
	oc.watchFactory.AddNodeHandler(cache.ResourceEventHandlerFuncs{
		AddFunc: func(obj interface{}) {
			node := obj.(*kapi.Node)
			if noHostSubnet := noHostSubnet(node); noHostSubnet {
				err := oc.lsManager.AddNoHostSubnetNode(node.Name)
				if err != nil {
					klog.Errorf("Error creating logical switch cache for node %s: %v", node.Name, err)
				}
				return
			}

			klog.V(5).Infof("Added event for Node %q", node.Name)
			hostSubnets, err := oc.addNode(node)
			if err != nil {
				klog.Errorf("NodeAdd: error creating subnet for node %s: %v", node.Name, err)
				addNodeFailed.Store(node.Name, true)
				mgmtPortFailed.Store(node.Name, true)
				gatewaysFailed.Store(node.Name, true)
				return
			}

			err = oc.syncNodeManagementPort(node, hostSubnets)
			if err != nil {
				if !util.IsAnnotationNotSetError(err) {
					klog.Warningf("Error creating management port for node %s: %v", node.Name, err)
				}
				mgmtPortFailed.Store(node.Name, true)
			}

			if err := oc.syncNodeGateway(node, hostSubnets); err != nil {
				if !util.IsAnnotationNotSetError(err) {
					klog.Warningf(err.Error())
				}
				gatewaysFailed.Store(node.Name, true)
			}

			// ensure pods that already exist on this node have their logical ports created
			options := metav1.ListOptions{FieldSelector: fields.OneTermEqualSelector("spec.nodeName", node.Name).String()}
			pods, err := oc.client.CoreV1().Pods(metav1.NamespaceAll).List(context.TODO(), options)
			if err != nil {
				klog.Errorf("Unable to list existing pods on node: %s, existing pods on this node may not function")
			} else {
				for _, pod := range pods.Items {
					if !oc.ensurePod(nil, &pod, true) {
						oc.addRetryPod(&pod)
					}
				}
			}

		},
		UpdateFunc: func(old, new interface{}) {
			oldNode := old.(*kapi.Node)
			node := new.(*kapi.Node)

			shouldUpdate, err := shouldUpdate(node, oldNode)
			if err != nil {
				klog.Errorf(err.Error())
			}
			if !shouldUpdate {
				// the hostsubnet is not assigned by ovn-kubernetes
				return
			}

			var hostSubnets []*net.IPNet
			_, failed := addNodeFailed.Load(node.Name)
			if failed {
				hostSubnets, err = oc.addNode(node)
				if err != nil {
					klog.Errorf("NodeUpdate: error creating subnet for node %s: %v", node.Name, err)
					return
				}
				addNodeFailed.Delete(node.Name)
			}

			_, failed = mgmtPortFailed.Load(node.Name)
			if failed || macAddressChanged(oldNode, node) || nodeSubnetChanged(oldNode, node) {
				err := oc.syncNodeManagementPort(node, hostSubnets)
				if err != nil {
					if !util.IsAnnotationNotSetError(err) {
						klog.Errorf("Error updating management port for node %s: %v", node.Name, err)
					}
					mgmtPortFailed.Store(node.Name, true)
				} else {
					mgmtPortFailed.Delete(node.Name)
				}
			}

			if nodeChassisChanged(oldNode, node) {
				// delete stale chassis in SBDB if any
				oc.deleteStaleNodeChassis(node)
			}

			oc.clearInitialNodeNetworkUnavailableCondition(oldNode, node)

			_, failed = gatewaysFailed.Load(node.Name)
			if failed || gatewayChanged(oldNode, node) || nodeSubnetChanged(oldNode, node) || hostAddressesChanged(oldNode, node) {
				err := oc.syncNodeGateway(node, nil)
				if err != nil {
					if !util.IsAnnotationNotSetError(err) {
						klog.Errorf(err.Error())
					}
					gatewaysFailed.Store(node.Name, true)
				} else {
					gatewaysFailed.Delete(node.Name)
				}
			}
		},
		DeleteFunc: func(obj interface{}) {
			node := obj.(*kapi.Node)
			klog.V(5).Infof("Delete event for Node %q. Removing the node from "+
				"various caches", node.Name)

			nodeSubnets, _ := util.ParseNodeHostSubnetAnnotation(node)
			dnatSnatIPs, _ := util.ParseNodeLocalNatIPAnnotation(node)
			oc.deleteNode(node.Name, nodeSubnets, dnatSnatIPs)
			oc.lsManager.DeleteNode(node.Name)
			addNodeFailed.Delete(node.Name)
			mgmtPortFailed.Delete(node.Name)
			gatewaysFailed.Delete(node.Name)
		},
	}, oc.syncNodes)
	klog.Infof("Bootstrapping existing nodes and cleaning stale nodes took %v", time.Since(start))
}

// GetNetworkPolicyACLLogging retrieves ACL deny policy logging setting for the Namespace
func (oc *Controller) GetNetworkPolicyACLLogging(ns string) *ACLLoggingLevels {
	nsInfo := oc.getNamespaceLocked(ns)
	if nsInfo == nil {
		return &ACLLoggingLevels{
			Allow: "",
			Deny:  "",
		}
	}
	defer nsInfo.Unlock()
	return &nsInfo.aclLogging
}

// Verify if controller can support ACL logging and validate annotation
func (oc *Controller) aclLoggingCanEnable(annotation string, nsInfo *namespaceInfo) bool {
	if !oc.aclLoggingEnabled || annotation == "" {
		nsInfo.aclLogging.Deny = ""
		nsInfo.aclLogging.Allow = ""
		return false
	}
	var aclLevels ACLLoggingLevels
	err := json.Unmarshal([]byte(annotation), &aclLevels)
	if err != nil {
		return false
	}
	okCnt := 0
	for _, s := range []string{"alert", "warning", "notice", "info", "debug"} {
		if aclLevels.Deny != "" && s == aclLevels.Deny {
			nsInfo.aclLogging.Deny = aclLevels.Deny
			okCnt++
		}
		if aclLevels.Allow != "" && s == aclLevels.Allow {
			nsInfo.aclLogging.Allow = aclLevels.Allow
			okCnt++
		}
	}
	return okCnt > 0
}

// gatewayChanged() compares old annotations to new and returns true if something has changed.
func gatewayChanged(oldNode, newNode *kapi.Node) bool {
	oldL3GatewayConfig, _ := util.ParseNodeL3GatewayAnnotation(oldNode)
	l3GatewayConfig, _ := util.ParseNodeL3GatewayAnnotation(newNode)
	return !reflect.DeepEqual(oldL3GatewayConfig, l3GatewayConfig)
}

// hostAddressesChanged compares old annotations to new and returns true if the something has changed.
func hostAddressesChanged(oldNode, newNode *kapi.Node) bool {
	oldAddrs, _ := util.ParseNodeHostAddresses(oldNode)
	Addrs, _ := util.ParseNodeHostAddresses(newNode)
	return !oldAddrs.Equal(Addrs)
}

// macAddressChanged() compares old annotations to new and returns true if something has changed.
func macAddressChanged(oldNode, node *kapi.Node) bool {
	oldMacAddress, _ := util.ParseNodeManagementPortMACAddress(oldNode)
	macAddress, _ := util.ParseNodeManagementPortMACAddress(node)
	return !bytes.Equal(oldMacAddress, macAddress)
}

func nodeSubnetChanged(oldNode, node *kapi.Node) bool {
	oldSubnets, _ := util.ParseNodeHostSubnetAnnotation(oldNode)
	newSubnets, _ := util.ParseNodeHostSubnetAnnotation(node)
	return !reflect.DeepEqual(oldSubnets, newSubnets)
}

func nodeChassisChanged(oldNode, node *kapi.Node) bool {
	oldChassis, _ := util.ParseNodeChassisIDAnnotation(oldNode)
	newChassis, _ := util.ParseNodeChassisIDAnnotation(node)
	return oldChassis != newChassis
}

// noHostSubnet() compares the no-hostsubenet-nodes flag with node labels to see if the node is manageing its
// own network.
func noHostSubnet(node *kapi.Node) bool {
	if config.Kubernetes.NoHostSubnetNodes == nil {
		return false
	}

	nodeSelector, _ := metav1.LabelSelectorAsSelector(config.Kubernetes.NoHostSubnetNodes)
	return nodeSelector.Matches(labels.Set(node.Labels))
}

// shouldUpdate() determines if the ovn-kubernetes plugin should update the state of the node.
// ovn-kube should not perform an update if it does not assign a hostsubnet, or if you want to change
// whether or not ovn-kubernetes assigns a hostsubnet
func shouldUpdate(node, oldNode *kapi.Node) (bool, error) {
	newNoHostSubnet := noHostSubnet(node)
	oldNoHostSubnet := noHostSubnet(oldNode)

	if oldNoHostSubnet && newNoHostSubnet {
		return false, nil
	} else if oldNoHostSubnet && !newNoHostSubnet {
		return false, fmt.Errorf("error updating node %s, cannot remove assigned hostsubnet, please delete node and recreate.", node.Name)
	} else if !oldNoHostSubnet && newNoHostSubnet {
		return false, fmt.Errorf("error updating node %s, cannot assign a hostsubnet to already created node, please delete node and recreate.", node.Name)
	}

	return true, nil
}

func (oc *Controller) newServiceFactory() (informers.SharedInformerFactory, error) {
	// Create our own informers to start compartmentalizing the code
	// filter server side the things we don't care about
	noProxyName, err := labels.NewRequirement("service.kubernetes.io/service-proxy-name", selection.DoesNotExist, nil)
	if err != nil {
		return nil, err
	}

	noHeadlessEndpoints, err := labels.NewRequirement(kapi.IsHeadlessService, selection.DoesNotExist, nil)
	if err != nil {
		return nil, err
	}

	labelSelector := labels.NewSelector()
	labelSelector = labelSelector.Add(*noProxyName, *noHeadlessEndpoints)

	return informers.NewSharedInformerFactoryWithOptions(oc.client, 0,
		informers.WithTweakListOptions(func(options *metav1.ListOptions) {
			options.LabelSelector = labelSelector.String()
		})), nil
}

func (oc *Controller) StartServiceController(wg *sync.WaitGroup, runRepair bool) error {
	klog.Infof("Starting OVN Service Controller: Using Endpoint Slices")
	svcFactory, err := oc.newServiceFactory()
	if err != nil {
		return err
	}

	oc.svcController = svccontroller.NewController(
		oc.client,
		svcFactory.Core().V1().Services(),
		svcFactory.Discovery().V1beta1().EndpointSlices(),
		oc.clusterPortGroupUUID,
	)
	svcFactory.Start(oc.stopChan)
	wg.Add(1)
	go func() {
		defer wg.Done()
		// use 5 workers like most of the kubernetes controllers in the
		// kubernetes controller-manager
		err := oc.svcController.Run(5, oc.stopChan, runRepair)
		if err != nil {
			klog.Errorf("Error running OVN Kubernetes Services controller: %v", err)
		}
	}()
	return nil
}<|MERGE_RESOLUTION|>--- conflicted
+++ resolved
@@ -77,15 +77,9 @@
 	// the policy itself.
 	networkPolicies map[string]*networkPolicy
 
-<<<<<<< HEAD
-	// defines the namespaces egressFirewall
-	egressFirewall *egressFirewall
-
 	hybridOverlayExternalGW net.IP
 	hybridOverlayVTEP       net.IP
 
-=======
->>>>>>> 82ec2703
 	// routingExternalGWs is a slice of net.IP containing the values parsed from
 	// annotation k8s.ovn.org/routing-external-gws
 	routingExternalGWs gatewayInfo
