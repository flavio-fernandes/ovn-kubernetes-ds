--- conflicted
+++ resolved
@@ -298,33 +298,18 @@
 
 	// WatchNamespaces() should be started first because it has no other
 	// dependencies, and WatchNodes() depends on it
-<<<<<<< HEAD
-	if err := oc.WatchNamespaces(); err != nil {
-		return err
-	}
-=======
 	oc.WatchNamespaces()
->>>>>>> 78d4fd49
 
 	// WatchNodes must be started next because it creates the node switch
 	// which most other watches depend on.
 	// https://github.com/ovn-org/ovn-kubernetes/pull/859
 	oc.WatchNodes()
 
-<<<<<<< HEAD
-	for _, f := range []func() error{oc.WatchPods, oc.WatchServices,
-		oc.WatchEndpoints, oc.WatchNetworkPolicy, oc.WatchCRD} {
-		if err := f(); err != nil {
-			return err
-		}
-	}
-=======
 	oc.WatchPods()
 	oc.WatchServices()
 	oc.WatchEndpoints()
 	oc.WatchNetworkPolicy()
 	oc.WatchCRD()
->>>>>>> 78d4fd49
 
 	if config.OVNKubernetesFeature.EnableEgressIP {
 		oc.WatchEgressNodes()
